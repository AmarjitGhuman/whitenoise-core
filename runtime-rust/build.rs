extern crate prost_build;
//extern crate cbindgen;

use std::env;


fn main() {
<<<<<<< HEAD
    let crate_dir = env::var("CARGO_MANIFEST_DIR").unwrap();

=======
    // let crate_dir = env::var("CARGO_MANIFEST_DIR").unwrap();
    //
>>>>>>> 45217b7f
    // cbindgen::generate_with_config(
    //     crate_dir,
    //     cbindgen::Config::from_file("cbindgen.toml").unwrap())
    //     .expect("Unable to generate bindings")
    //     .write_to_file("api.h");
}<|MERGE_RESOLUTION|>--- conflicted
+++ resolved
@@ -5,13 +5,8 @@
 
 
 fn main() {
-<<<<<<< HEAD
-    let crate_dir = env::var("CARGO_MANIFEST_DIR").unwrap();
-
-=======
     // let crate_dir = env::var("CARGO_MANIFEST_DIR").unwrap();
     //
->>>>>>> 45217b7f
     // cbindgen::generate_with_config(
     //     crate_dir,
     //     cbindgen::Config::from_file("cbindgen.toml").unwrap())
