--- conflicted
+++ resolved
@@ -31,13 +31,7 @@
     "nature": [
       "continuous"
     ],
-<<<<<<< HEAD
     "type": "Array",
     "description": "Original data perturbed with Geometric noise."
   },
-  "description": "Privatizes a result by returning it perturbed with Geometric noise."}
-=======
-    "type": "Array"
-  }
-}
->>>>>>> c961fd9b
+  "description": "Privatizes a result by returning it perturbed with Geometric noise."}